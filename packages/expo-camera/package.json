--- conflicted
+++ resolved
@@ -42,12 +42,7 @@
     "unimodules-permissions-interface": "*"
   },
   "dependencies": {
-<<<<<<< HEAD
-    "jsqr": "^1.2.0",
-    "lodash.mapvalues": "^4.6.0",
-=======
     "lodash": "^4.6.0",
->>>>>>> 67e789ea
     "prop-types": "^15.6.0"
   },
   "devDependencies": {
