--- conflicted
+++ resolved
@@ -23,10 +23,7 @@
 OTA module requires some basic configuration in your app's native code. Please locate your `MainApplication.java` or `MainApplication.kt` for Android application, and `AppDelegate.m` for iOS.
 
 ## Android
-<<<<<<< HEAD
-=======
 
->>>>>>> acfbe670
 Make sure following code is present in your `MainApplication.java`
 
 ```java
@@ -37,15 +34,11 @@
         @Nullable
         @Override
         protected String getJSBundleFile() {
-<<<<<<< HEAD
-            return expoOTA.getBundlePath();
-=======
             if (!BuildConfig.DEBUG) {
                 return expoOTA.getBundlePath();
             } else {
                 return null;
             }
->>>>>>> acfbe670
         }
         ...
     }
@@ -71,13 +64,9 @@
 
 - (BOOL)application:(UIApplication *)application didFinishLaunchingWithOptions:(NSDictionary *)launchOptions
 {
-<<<<<<< HEAD
-  ota = [EXOta new]; // This must be firs instruction within this method
-=======
 #ifndef DEBUG
   ota = [EXOta new]; // This must be firs instruction within this method
 #endif
->>>>>>> acfbe670
   ...
 }
 
@@ -116,21 +105,6 @@
     "updates": {
       "enabled": true,
       "checkAutomatically": "ON_ERROR_RECOVERY", // optional
-<<<<<<< HEAD
-      "versionComparison": "NEWEST", // optional
-    }
-  }
-}
-```
-
-* **slug** unique identifier for your project
-* **sdkVersion** version of your native code. Bump it every time you or any of your dependencies make changes to native code
-* **version** version of you React-Native app
-* **checkAutomativcally** determines, whether updates should be downloaded automatically. `ON_ERROR_RECOVERY` disables auto updates, `ON_LOAD` enables it.
-* **versionComparison** determines which algorithm should be used to decide, whether downloaded javascipt code should be used to replace current. Will be explained in details later.
-
-# Expo-cli
-=======
       "versionComparison": "NEWEST" // optional
     }
   }
@@ -145,16 +119,12 @@
 
 # Expo-cli
 
->>>>>>> acfbe670
 Make sure you have `expo-cli` [installed and configured](https://docs.expo.io/versions/latest/workflow/expo-cli/) and that you are logged in.
 
 Whenever you are buildng new native archives, make sure to predeed this with `expo publish`. You should include files it creates in your version control system. On iOS, make sure they are included in your app bundle.
 
 ## Publishing
-<<<<<<< HEAD
-=======
 
->>>>>>> acfbe670
 The only command you will use from `expo-cli` is `expo publish`.
 You MUST use it before building your release builds. Otherwise, they might crash on startup.
 
@@ -165,10 +135,7 @@
 Expo ota comes with multiple configuration options. Some of them are available via `app.json` fields, others require changes in native code.
 
 ## Release channels
-<<<<<<< HEAD
-=======
 
->>>>>>> acfbe670
 One of the mose useful features of `expo-ota` are release channels.
 
 When publishing your native application, you can decide which releaseChannel to use by setting proper field in your 'app.json' file before executing `expo publish`. The commant will make sure bundle is published to proper release channel.
@@ -177,16 +144,9 @@
 
 There are four versioning algorithms available in `expo-ota`, each described by other value of `versionComparison` field in `app.json`:
 
-<<<<<<< HEAD
-* **REVISION** Update if application is different than current
-* **NEWEST** Update only if server provides version published after current version
-* **VERSION** Update only if server provides application with newer `version` defined in `app.json`. Version are compared according to [**Semver 2.0**](https://semver.org/)
-* **ANY** Always update
-=======
 - **REVISION** Update if application is different than current
 - **NEWEST** Update only if server provides version published after current version
 - **VERSION** Update only if server provides application with newer `version` defined in `app.json`. Version are compared according to [**Semver 2.0**](https://semver.org/)
->>>>>>> acfbe670
 
 Updates happens only, if `sdkVersion` and `releaseChannel` of currently used and provided by server applications are equal.
 
@@ -195,14 +155,6 @@
 You can decide whether updates will be queried and downloaded automatically, according to configuration, or handle it manually.
 
 ## Automatic
-<<<<<<< HEAD
-If `checkAutomatically` value is set to `ON_LOAD` expo-ota takes care for updates on its own. On every startup of application it checks whether there is newer version of application available, downloads it of so, and makes sure new version is used on next startup.
-
-## Manual
-If `checkAutomatically` value is set to `ON_ERROR_RECOVERY` it will download update only in rare cases, leaving the decision whether to query for update entirely to you. However, you can still query for an update manually, even if automatic updates are enabled.
-
-### API reference
-=======
 
 If `checkAutomatically` value is set to `ON_LOAD` expo-ota takes care for updates on its own. On every startup of application it checks whether there is newer version of application available, downloads it of so, and makes sure new version is used on next startup.
 
@@ -212,5 +164,4 @@
 
 ### API reference
 
->>>>>>> acfbe670
 For manually handling updates, there are several methods exposed to JavaScript by `expo-ota` module.