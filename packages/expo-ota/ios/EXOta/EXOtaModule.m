--- conflicted
+++ resolved
@@ -40,17 +40,12 @@
 - (id)configure:(NSString * _Nullable)appId
 {
   self->appId = appId;
-<<<<<<< HEAD
-  persistance = [[EXOtaPersistanceFactory sharedFactory] persistanceForId:appId];
-  updater = [[EXOtaUpdaterFactory sharedFactory] updaterForId:appId initWithConfig:persistance.config withPersistance:persistance];
-=======
   persistance = [[EXOtaPersistanceFactory sharedFactory] persistanceForId:appId createIfNeeded:NO];
   if(persistance != nil) {
     updater = [[EXOtaUpdaterFactory sharedFactory] updaterForId:appId initWithConfig:persistance.config withPersistance:persistance];
   } else {
     updater = nil;
   }
->>>>>>> acfbe670
   return self;
 }
 
@@ -66,19 +61,6 @@
                     checkForUpdateAsync:(UMPromiseResolveBlock)resolve
                     reject:(UMPromiseRejectBlock)reject)
 {
-<<<<<<< HEAD
-  [updater downloadManifest:^(NSDictionary * _Nonnull manifest) {
-    if([self isManifestNewer:manifest])
-    {
-      resolve(manifest);
-    } else
-    {
-      resolve(@NO);
-    }
-  } error:^(NSError * _Nonnull error) {
-    reject(@"ERR_EXPO_OTA", @"Could not download manifest", error);
-  }];
-=======
   if(updater != nil) {
     [updater downloadManifest:^(NSDictionary * _Nonnull manifest) {
       if([self isManifestNewer:manifest])
@@ -94,7 +76,6 @@
   } else {
     reject(@"ERR_EXPO_OTA", @"Expo-updates not initialized!", nil);
   }
->>>>>>> acfbe670
 }
 
 - (BOOL) isManifestNewer:(NSDictionary * _Nonnull)manifest
@@ -106,18 +87,6 @@
                     fetchUpdateAsync:(UMPromiseResolveBlock)resolve
                     reject:(UMPromiseRejectBlock)reject)
 {
-<<<<<<< HEAD
-  [updater checkAndDownloadUpdate:^(NSDictionary * _Nonnull manifest, NSString * _Nonnull filePath) {
-    [self->updater saveDownloadedManifest:manifest andBundlePath:filePath];
-    resolve(@{
-      @"manifest": manifest
-    });
-  } updateUnavailable:^{
-    resolve(nil);
-  }   error:^(NSError * _Nonnull error) {
-    reject(@"ERR_EXPO_OTA", @"Could not download update", error);
-  }];
-=======
   if(updater != nil) {
     [updater checkAndDownloadUpdate:^(NSDictionary * _Nonnull manifest, NSString * _Nonnull filePath) {
       [self->updater saveDownloadedManifest:manifest andBundlePath:filePath];
@@ -132,59 +101,36 @@
   } else {
     reject(@"ERR_EXPO_OTA", @"Expo-updates not initialized!", nil);
   }
->>>>>>> acfbe670
 }
 
 UM_EXPORT_METHOD_AS(clearUpdateCacheAsync,
                     clearUpdateCacheAsync:(UMPromiseResolveBlock)resolve
                     reject:(UMPromiseRejectBlock)reject)
 {
-<<<<<<< HEAD
-  [updater cleanUnusedFiles];
-  resolve(@YES);
-=======
   if(updater != nil) {
     [updater cleanUnusedFiles];
     resolve(@YES);
   } else {
     reject(@"ERR_EXPO_OTA", @"Expo-updates not initialized!", nil);
   }
->>>>>>> acfbe670
 }
 
 UM_EXPORT_METHOD_AS(reload,
                     reload:(UMPromiseResolveBlock)resolve
                     reject:(UMPromiseRejectBlock)reject)
 {
-<<<<<<< HEAD
-  [updater scheduleForExchangeAtNextBoot];
-  resolve(@YES);
+  if(updater != nil) {
+    [updater scheduleForExchangeAtNextBoot];
+    resolve(@YES);
+  } else {
+    reject(@"ERR_EXPO_OTA", @"Expo-updates not initialized!", nil);
+  }
 }
 
 UM_EXPORT_METHOD_AS(readCurrentManifestAsync,
                     readCurrentManifestAsync:(UMPromiseResolveBlock)resolve
                     reject:(UMPromiseRejectBlock)reject)
 {
-  resolve([[EXEmbeddedManifestAndBundle alloc] readManifest]);
-=======
-  if(updater != nil) {
-    [updater scheduleForExchangeAtNextBoot];
-    resolve(@YES);
-  } else {
-    reject(@"ERR_EXPO_OTA", @"Expo-updates not initialized!", nil);
-  }
->>>>>>> acfbe670
-}
-
-# pragma mark - UMEventEmitter
-
-- (NSArray<NSString *> *)supportedEvents
-{
-<<<<<<< HEAD
-  return [events supportedEvents];
-}
-
-=======
   if(updater != nil) {
     resolve([[EXEmbeddedManifestAndBundle alloc] readManifest]);
   } else {
@@ -199,7 +145,6 @@
   return [events supportedEvents];
 }
 
->>>>>>> acfbe670
 - (void)startObserving {}
 
 
