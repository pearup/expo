--- conflicted
+++ resolved
@@ -18,7 +18,6 @@
 
 export interface UpdatesEventSubscribtion {
   remove: () => void;
-<<<<<<< HEAD
 }
 
 type UpdateFetchResult = { isNew: false } | { isNew: true; manifest: Manifest };
@@ -38,27 +37,6 @@
   };
 }
 
-=======
-}
-
-type UpdateFetchResult = { isNew: false } | { isNew: true; manifest: Manifest };
-
-export async function checkForUpdateAsync(): Promise<UpdateCheckResult> {
-  if (!OTA.checkForUpdateAsync) {
-    throw new UnavailabilityError('Updates', 'checkForUpdateAsync');
-  }
-  const result = await OTA.checkForUpdateAsync();
-  if (!result) {
-    return { isAvailable: false };
-  }
-
-  return {
-    isAvailable: true,
-    manifest: typeof result === 'string' ? JSON.parse(result) : result,
-  };
-}
-
->>>>>>> acfbe670
 export async function fetchUpdateAsync({
   eventListener,
 }: { eventListener?: UpdateEventListener } = {}): Promise<UpdateFetchResult> {
@@ -70,17 +48,9 @@
   if (eventListener && typeof eventListener === 'function') {
     subscription = addListener(eventListener);
   }
-<<<<<<< HEAD
-  try {
-    result = await OTA.fetchUpdateAsync();
-  } finally {
-    subscription && subscription.remove();
-  }
-=======
 
   result = await OTA.fetchUpdateAsync();
   subscription && subscription.remove();
->>>>>>> acfbe670
 
   if (!result) {
     return { isNew: false };
@@ -115,13 +85,9 @@
   if (!OTA.readCurrentManifestAsync) {
     throw new UnavailabilityError('Updates', 'getCustomTabsSupportingBrowsersAsync');
   }
-<<<<<<< HEAD
-  return OTA.readCurrentManifestAsync().then(result => typeof result === 'string' ? JSON.parse(result) : result);
-=======
   return OTA.readCurrentManifestAsync().then(result =>
     typeof result === 'string' ? JSON.parse(result) : result
   );
->>>>>>> acfbe670
 }
 
 export function addListener(listener: UpdateEventListener): UpdatesEventSubscribtion {
